Push-Location $PSScriptRoot

if(Test-Path .\artifacts) {
    echo "build: Cleaning .\artifacts" 
    Remove-Item .\artifacts -Force -Recurse 
}

& dotnet restore

<<<<<<< HEAD
$branch = @{ $true = $env:APPVEYOR_REPO_BRANCH; $false = $(git symbolic-ref --short -q HEAD) }[$env:APPVEYOR_REPO_BRANCH -ne $NULL];
$revision = @{ $true = "{0:00000}" -f [convert]::ToInt32("0" + $env:APPVEYOR_BUILD_NUMBER, 10); $false = "local" }[$env:APPVEYOR_BUILD_NUMBER -ne $NULL];
$suffix = @{ $true = ""; $false = "$($branch.Substring(0, [math]::Min(10,$branch.Length)))-$revision"}[$branch -eq "master" -and $revision -ne "local"]

echo "build: Version suffix is $suffix"
=======
$revision = @{ $true = $env:APPVEYOR_BUILD_NUMBER; $false = 1 }[$env:APPVEYOR_BUILD_NUMBER -ne $NULL];
>>>>>>> 668086d3

Push-Location src/Serilog.Sinks.GoogleCloudPubSub

<<<<<<< HEAD
    echo "build: Packaging project in $src"

    & dotnet pack -c Release -o ..\..\.\artifacts --version-suffix=$suffix
    if($LASTEXITCODE -ne 0) { exit 1 }    
=======
& dotnet pack -c Release -o ..\..\.\artifacts --version-suffix=$revision
if($LASTEXITCODE -ne 0) { exit 1 }    
>>>>>>> 668086d3

Pop-Location
Push-Location test/Serilog.Sinks.GoogleCloudPubSub

<<<<<<< HEAD
foreach ($test in ls test/Serilog.*.Tests) {
    Push-Location $test

    echo "build: Testing project in $test"
    
    & dotnet test -c Release
    if($LASTEXITCODE -ne 0) { exit 2 }

    Pop-Location
}
=======
& dotnet test -c Release
if($LASTEXITCODE -ne 0) { exit 2 }
>>>>>>> 668086d3

Pop-Location
Pop-Location<|MERGE_RESOLUTION|>--- conflicted
+++ resolved
@@ -7,32 +7,22 @@
 
 & dotnet restore
 
-<<<<<<< HEAD
 $branch = @{ $true = $env:APPVEYOR_REPO_BRANCH; $false = $(git symbolic-ref --short -q HEAD) }[$env:APPVEYOR_REPO_BRANCH -ne $NULL];
 $revision = @{ $true = "{0:00000}" -f [convert]::ToInt32("0" + $env:APPVEYOR_BUILD_NUMBER, 10); $false = "local" }[$env:APPVEYOR_BUILD_NUMBER -ne $NULL];
 $suffix = @{ $true = ""; $false = "$($branch.Substring(0, [math]::Min(10,$branch.Length)))-$revision"}[$branch -eq "master" -and $revision -ne "local"]
 
 echo "build: Version suffix is $suffix"
-=======
-$revision = @{ $true = $env:APPVEYOR_BUILD_NUMBER; $false = 1 }[$env:APPVEYOR_BUILD_NUMBER -ne $NULL];
->>>>>>> 668086d3
 
 Push-Location src/Serilog.Sinks.GoogleCloudPubSub
 
-<<<<<<< HEAD
     echo "build: Packaging project in $src"
 
     & dotnet pack -c Release -o ..\..\.\artifacts --version-suffix=$suffix
     if($LASTEXITCODE -ne 0) { exit 1 }    
-=======
-& dotnet pack -c Release -o ..\..\.\artifacts --version-suffix=$revision
-if($LASTEXITCODE -ne 0) { exit 1 }    
->>>>>>> 668086d3
 
 Pop-Location
 Push-Location test/Serilog.Sinks.GoogleCloudPubSub
 
-<<<<<<< HEAD
 foreach ($test in ls test/Serilog.*.Tests) {
     Push-Location $test
 
@@ -43,10 +33,6 @@
 
     Pop-Location
 }
-=======
-& dotnet test -c Release
-if($LASTEXITCODE -ne 0) { exit 2 }
->>>>>>> 668086d3
 
 Pop-Location
 Pop-Location